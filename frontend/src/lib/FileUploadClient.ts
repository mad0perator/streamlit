--- conflicted
+++ resolved
@@ -16,9 +16,8 @@
  */
 
 import { CancelToken } from "axios"
-<<<<<<< HEAD
-import HttpClient from "lib/HttpClient"
-import { SessionInfo } from "lib/SessionInfo"
+import HttpClient from "src/lib/HttpClient"
+import { SessionInfo } from "src/lib/SessionInfo"
 import _ from "lodash"
 import { BaseUriParts } from "./UriUtil"
 import { isValidFormId } from "./utils"
@@ -34,10 +33,6 @@
   csrfEnabled: boolean
   formsWithPendingRequestsChanged: (formIds: Set<string>) => void
 }
-=======
-import HttpClient from "src/lib/HttpClient"
-import { SessionInfo } from "src/lib/SessionInfo"
->>>>>>> 1e8ae653
 
 /**
  * Handles uploading files to the server.
