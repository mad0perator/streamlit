--- conflicted
+++ resolved
@@ -18,20 +18,12 @@
 import React from "react"
 import { StatefulPopover as UIPopover } from "baseui/popover"
 import { ChromePicker, ColorResult } from "react-color"
-<<<<<<< HEAD
-=======
-import { Placement } from "components/shared/Tooltip"
-import TooltipIcon from "components/shared/TooltipIcon"
->>>>>>> 8613581b
 import {
   StyledWidgetLabel,
   StyledWidgetLabelHelpInline,
 } from "components/widgets/BaseWidget"
-<<<<<<< HEAD
 import TooltipIcon from "components/shared/TooltipIcon"
 import { Placement } from "components/shared/Tooltip"
-=======
->>>>>>> 8613581b
 import {
   StyledColorPicker,
   StyledColorPreview,
