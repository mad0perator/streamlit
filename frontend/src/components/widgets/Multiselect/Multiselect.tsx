--- conflicted
+++ resolved
@@ -21,18 +21,13 @@
 import { WidgetStateManager, Source } from "lib/WidgetStateManager"
 import { MultiSelect as MultiSelectProto } from "autogen/proto"
 import { TYPE, Select as UISelect, OnChangeParams } from "baseui/select"
-<<<<<<< HEAD
-import VirtualDropdown from "components/shared/VirtualDropdown"
 import {
   StyledWidgetLabel,
   StyledWidgetLabelHelp,
 } from "components/widgets/BaseWidget"
 import TooltipIcon from "components/shared/TooltipIcon"
 import { Placement } from "components/shared/Tooltip"
-=======
 import { VirtualDropdown } from "components/shared/Dropdown"
-import { StyledWidgetLabel } from "components/widgets/BaseWidget"
->>>>>>> cf8e3844
 import { Theme } from "theme"
 
 export interface Props {
