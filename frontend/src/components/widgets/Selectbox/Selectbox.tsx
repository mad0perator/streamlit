/**
 * @license
 * Copyright 2018-2021 Streamlit Inc.
 *
 * Licensed under the Apache License, Version 2.0 (the "License");
 * you may not use this file except in compliance with the License.
 * You may obtain a copy of the License at
 *
 *    http://www.apache.org/licenses/LICENSE-2.0
 *
 * Unless required by applicable law or agreed to in writing, software
 * distributed under the License is distributed on an "AS IS" BASIS,
 * WITHOUT WARRANTIES OR CONDITIONS OF ANY KIND, either express or implied.
 * See the License for the specific language governing permissions and
 * limitations under the License.
 */

import React from "react"
import { Selectbox as SelectboxProto } from "autogen/proto"
import { WidgetStateManager, Source } from "lib/WidgetStateManager"
<<<<<<< HEAD
import { logWarning } from "lib/log"
import VirtualDropdown from "components/shared/VirtualDropdown"
import {
  StyledWidgetLabel,
  StyledWidgetLabelHelp,
} from "components/widgets/BaseWidget"
import TooltipIcon from "components/shared/TooltipIcon"
import { Placement } from "components/shared/Tooltip"
=======
import UISelectbox from "components/shared/Dropdown"
>>>>>>> cf8e3844

export interface Props {
  disabled: boolean
  element: SelectboxProto
  widgetMgr: WidgetStateManager
  width: number
}

interface State {
  /**
   * The value specified by the user via the UI. If the user didn't touch this
   * widget's UI, the default value is used.
   */
  value: number
}

class Selectbox extends React.PureComponent<Props, State> {
  public state: State = {
    value: this.initialValue,
  }

  get initialValue(): number {
    // If WidgetStateManager knew a value for this widget, initialize to that.
    // Otherwise, use the default value from the widget protobuf.
    const widgetId = this.props.element.id
    const storedValue = this.props.widgetMgr.getIntValue(widgetId)
    return storedValue !== undefined ? storedValue : this.props.element.default
  }

  public componentDidMount(): void {
    this.setWidgetValue({ fromUi: false })
  }

  private setWidgetValue = (source: Source): void => {
    const widgetId = this.props.element.id
    this.props.widgetMgr.setIntValue(widgetId, this.state.value, source)
  }

  private onChange = (value: number): void => {
    this.setState({ value }, () => this.setWidgetValue({ fromUi: true }))
  }

  public render = (): React.ReactNode => {
<<<<<<< HEAD
    let { disabled } = this.props
    const { width, element } = this.props
    let { options } = element

    const value = [
      {
        label:
          options.length > 0
            ? options[this.state.value]
            : "No options to select.",
        value: this.state.value.toString(),
      },
    ]

    if (options.length === 0) {
      options = ["No options to select."]
      disabled = true
    }

    const selectOptions: SelectOption[] = []
    options.forEach((option: string, index: number) =>
      selectOptions.push({
        label: option,
        value: index.toString(),
      })
    )

    return (
      <div className="row-widget stSelectbox" style={{ width }}>
        <StyledWidgetLabel>{element.label}</StyledWidgetLabel>
        {element.help && (
          <StyledWidgetLabelHelp>
            <TooltipIcon
              content={element.help}
              placement={Placement.TOP_RIGHT}
            />
          </StyledWidgetLabelHelp>
        )}
        <UISelect
          clearable={false}
          disabled={disabled}
          labelKey="label"
          onChange={this.onChange}
          options={selectOptions}
          filterOptions={this.filterOptions}
          value={value}
          valueKey="value"
          overrides={{
            Dropdown: { component: VirtualDropdown },
          }}
        />
      </div>
=======
    const { options } = this.props.element
    const { disabled } = this.props

    return (
      <UISelectbox
        label={this.props.element.label}
        options={options}
        disabled={disabled}
        width={this.props.width}
        onChange={this.onChange}
        value={this.state.value}
      />
>>>>>>> cf8e3844
    )
  }
}

export default Selectbox<|MERGE_RESOLUTION|>--- conflicted
+++ resolved
@@ -18,18 +18,7 @@
 import React from "react"
 import { Selectbox as SelectboxProto } from "autogen/proto"
 import { WidgetStateManager, Source } from "lib/WidgetStateManager"
-<<<<<<< HEAD
-import { logWarning } from "lib/log"
-import VirtualDropdown from "components/shared/VirtualDropdown"
-import {
-  StyledWidgetLabel,
-  StyledWidgetLabelHelp,
-} from "components/widgets/BaseWidget"
-import TooltipIcon from "components/shared/TooltipIcon"
-import { Placement } from "components/shared/Tooltip"
-=======
 import UISelectbox from "components/shared/Dropdown"
->>>>>>> cf8e3844
 
 export interface Props {
   disabled: boolean
@@ -73,73 +62,19 @@
   }
 
   public render = (): React.ReactNode => {
-<<<<<<< HEAD
-    let { disabled } = this.props
-    const { width, element } = this.props
-    let { options } = element
-
-    const value = [
-      {
-        label:
-          options.length > 0
-            ? options[this.state.value]
-            : "No options to select.",
-        value: this.state.value.toString(),
-      },
-    ]
-
-    if (options.length === 0) {
-      options = ["No options to select."]
-      disabled = true
-    }
-
-    const selectOptions: SelectOption[] = []
-    options.forEach((option: string, index: number) =>
-      selectOptions.push({
-        label: option,
-        value: index.toString(),
-      })
-    )
-
-    return (
-      <div className="row-widget stSelectbox" style={{ width }}>
-        <StyledWidgetLabel>{element.label}</StyledWidgetLabel>
-        {element.help && (
-          <StyledWidgetLabelHelp>
-            <TooltipIcon
-              content={element.help}
-              placement={Placement.TOP_RIGHT}
-            />
-          </StyledWidgetLabelHelp>
-        )}
-        <UISelect
-          clearable={false}
-          disabled={disabled}
-          labelKey="label"
-          onChange={this.onChange}
-          options={selectOptions}
-          filterOptions={this.filterOptions}
-          value={value}
-          valueKey="value"
-          overrides={{
-            Dropdown: { component: VirtualDropdown },
-          }}
-        />
-      </div>
-=======
-    const { options } = this.props.element
+    const { options, help, label } = this.props.element
     const { disabled } = this.props
 
     return (
       <UISelectbox
-        label={this.props.element.label}
+        label={label}
         options={options}
         disabled={disabled}
         width={this.props.width}
         onChange={this.onChange}
         value={this.state.value}
+        help={help}
       />
->>>>>>> cf8e3844
     )
   }
 }
