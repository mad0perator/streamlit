--- conflicted
+++ resolved
@@ -20,10 +20,6 @@
 import { TextInput as TextInputProto } from "autogen/proto"
 import { WidgetStateManager, Source } from "lib/WidgetStateManager"
 import InputInstructions from "components/shared/InputInstructions/InputInstructions"
-<<<<<<< HEAD
-import { StyledWidgetLabel } from "components/widgets/BaseWidget"
-import { isInForm } from "../../../lib/utils"
-=======
 import {
   StyledWidgetLabel,
   StyledWidgetLabelHelp,
@@ -31,7 +27,7 @@
 import TooltipIcon from "components/shared/TooltipIcon"
 import { Placement } from "components/shared/Tooltip"
 import { StyledTextInput } from "./styled-components"
->>>>>>> 1a711a3a
+import { isInForm } from "../../../lib/utils"
 
 export interface Props {
   disabled: boolean
