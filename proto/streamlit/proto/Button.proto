--- conflicted
+++ resolved
@@ -20,14 +20,11 @@
   string id = 1;
   string label = 2;
   bool default = 3;
-<<<<<<< HEAD
-  string form_id = 4;
+  string help = 4;
+  string form_id = 5;
 
   // If true, this is a form submission button. The frontend will defer
   // sending updates for all widgets inside the button's form until
   // the button is pressed.
-  bool is_form_submitter = 5;
-=======
-  string help = 4;
->>>>>>> 1a711a3a
+  bool is_form_submitter = 6;
 }