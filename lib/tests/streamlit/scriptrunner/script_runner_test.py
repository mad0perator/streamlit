--- conflicted
+++ resolved
@@ -159,7 +159,6 @@
                     ScriptRunnerEvent.SHUTDOWN,
                 ],
             )
-<<<<<<< HEAD
 
             # We'll get two deltas: one for st.text(), and one for the
             # exception that gets thrown afterwards.
@@ -167,15 +166,6 @@
             self._assert_num_deltas(scriptrunner, 2)
             self.assertEqual(elts[0].WhichOneof("type"), "text")
 
-=======
-
-            # We'll get two deltas: one for st.text(), and one for the
-            # exception that gets thrown afterwards.
-            elts = scriptrunner.elements()
-            self._assert_num_deltas(scriptrunner, 2)
-            self.assertEqual(elts[0].WhichOneof("type"), "text")
-
->>>>>>> 137d8fa2
             if show_tracebacks:
                 self.assertEqual(elts[1].WhichOneof("type"), "exception")
             else:
